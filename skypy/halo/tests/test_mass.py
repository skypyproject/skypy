import numpy as np
from astropy.cosmology import Planck15
from astropy.units import allclose
from skypy.power_spectrum import eisenstein_hu


import skypy.halo.mass as mass

# Precomputed values for the test, for a Planck15 cosmology at redshift 0 and a
# power spectrum given by the Eisenstein and Hu fitting formula
# Models: Press-Schechter and Sheth-Tormen
mass_array = [1.00000000e+10, 3.16227766e+10, 1.00000000e+11, 3.16227766e+11,
              1.00000000e+12, 3.16227766e+12, 1.00000000e+13, 3.16227766e+13,
              1.00000000e+14, 3.16227766e+14]
ST_fsigma = [0.22851856, 0.24659885, 0.27788, 0.30138876, 0.31338251,
             0.32004239, 0.31068427, 0.2676586, 0.16714694, 0.0957242]
PS_fsigma = [0.27373595, 0.31173523, 0.38096078, 0.4358908, 0.4651783,
             0.48375949, 0.46491057, 0.37505525, 0.18939675, 0.08453155]
E_fsigma = [0.21224081, 0.22905786, 0.25820042, 0.28018667, 0.29148879,
            0.29805329, 0.28973637, 0.25038455, 0.1574158, 0.09077113]
ST_massf = [5.91918389e-12, 2.04006848e-12, 3.90033154e-13, 3.43105199e-14,
            2.47935792e-15, 3.85619829e-16, 2.77447365e-17, 3.53176402e-18,
            2.69047690e-19, 1.13766655e-20]
PS_massf = [7.09042387e-12, 2.57893025e-12, 5.34717624e-13, 4.96224201e-14,
            3.68030594e-15, 5.82882944e-16, 4.15174583e-17, 4.94886632e-18,
            3.04862034e-19, 1.00464376e-20]
E_massf = [5.49755090e-12, 1.89495500e-12, 3.62410841e-13, 3.18968432e-14,
           2.30614353e-15, 3.59125102e-16, 2.58740463e-17, 3.30383237e-18,
           2.53383973e-19, 1.07880011e-20]

cosmo = Planck15
k = np.logspace(-3, 1, num=10, base=10.0)
A_s, n_s = 2.1982e-09, 0.969453
Pk = eisenstein_hu(k, A_s, n_s, cosmo, kwmap=0.02, wiggle=True)


def test_halo_mass_function():
    # Test the output and shape is correct given an array of masses
    m_array = np.asarray(mass_array)

    # Any particular ellipsoidal collapse model
    params_E = (0.3, 0.7, 0.3, 1.686)
    fE = mass.ellipsoidal_collapse_function
    array_output_E = mass.halo_mass_function(m_array, k, Pk, 1.0, cosmo,
                                             fE, params=params_E)
    assert array_output_E.shape == m_array.shape
    assert allclose(array_output_E, E_massf)

    # Sheth and Tormen collapse model
    array_output_ST = mass.sheth_tormen_mass_function(m_array, k, Pk,
                                                      1.0, cosmo)
    assert array_output_ST.shape == m_array.shape
    assert allclose(array_output_ST, ST_massf)

    # Press-Schechter collapse model
    array_output_PS = mass.press_schechter_mass_function(m_array, k, Pk,
                                                         1.0, cosmo)
    assert array_output_PS.shape == m_array.shape
    assert allclose(array_output_PS, PS_massf)


def test_halo_mass_sampler():
    # Test the output shape is correct given the sample size
    n_samples = 1000
    m_min, m_max, resolution = 10**9, 10**12, 100
    # Any particular ellipsoidal collapse model
    params_E = (0.3, 0.7, 0.3, 1.686)
    fE = mass.ellipsoidal_collapse_function
    array_output_E = mass.halo_mass_sampler(m_min, m_max, resolution, k, Pk,
                                            1.0, cosmo, fE, params=params_E,
                                            size=n_samples)
    assert len(array_output_E) == n_samples

    # Sheth and Tormen collapse model
    array_output_PS = mass.sheth_tormen(10**9, 10**12, 100, k,
                                        Pk, 1.0, cosmo, size=n_samples)
<<<<<<< HEAD
=======

>>>>>>> 810acfca
    assert len(array_output_PS) == n_samples

    # Press-Schechter collapse model
    array_output_PS = mass.press_schechter(10**9, 10**12, 100, k,
                                           Pk, 1.0, cosmo, size=n_samples)
<<<<<<< HEAD
=======

>>>>>>> 810acfca
    assert len(array_output_PS) == n_samples


def test_ellipsoidal_collapse_function():
    # Test any ellipsoidal model against precomputed values
    m_array = np.asarray(mass_array)
    sigma = np.sqrt(mass._sigma_squared(m_array, k, Pk, 1.0, cosmo))
    params_E = (0.3, 0.7, 0.3, 1.686)
    fE = mass.ellipsoidal_collapse_function(sigma, params_E)
    assert allclose(fE, E_fsigma)

    # Test the Sheth and Tormen model against precomputed values
    m_array = np.asarray(mass_array)
    sigma = np.sqrt(mass._sigma_squared(m_array, k, Pk, 1.0, cosmo))
    fst = mass.sheth_tormen_collapse_function(sigma)
    assert allclose(fst, ST_fsigma)

    # Test the Press-Schechter model against precomputed values
    m_array = np.asarray(mass_array)
    sigma = np.sqrt(mass._sigma_squared(m_array, k, Pk, 1.0, cosmo))
    fps = mass.press_schechter_collapse_function(sigma)
    assert allclose(fps, PS_fsigma)


def test_subhalo_mass_sampler():
    # Test the output shape is correct given the sample size
    n_samples = 1000
    m_min, m_max, halo_mass = 1.0e9, 1.0e10, 1.0e12
    # Any particular ellipsoidal collapse model
    params_vale = (0.5, 1.9, 1.0, 1.0e10)
    array_output_subh = mass.subhalo_mass_sampler(m_min, m_max, n_samples,
                                                  halo_mass, params=params_vale)

    assert len(array_output_subh) == n_samples<|MERGE_RESOLUTION|>--- conflicted
+++ resolved
@@ -74,19 +74,13 @@
     # Sheth and Tormen collapse model
     array_output_PS = mass.sheth_tormen(10**9, 10**12, 100, k,
                                         Pk, 1.0, cosmo, size=n_samples)
-<<<<<<< HEAD
-=======
 
->>>>>>> 810acfca
     assert len(array_output_PS) == n_samples
 
     # Press-Schechter collapse model
     array_output_PS = mass.press_schechter(10**9, 10**12, 100, k,
                                            Pk, 1.0, cosmo, size=n_samples)
-<<<<<<< HEAD
-=======
 
->>>>>>> 810acfca
     assert len(array_output_PS) == n_samples
 
 
