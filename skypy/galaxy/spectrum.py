r"""Galaxy spectrum module.

"""

import numpy as np
from astropy import units
from astropy.io.fits import getdata


__all__ = [
    'dirichlet_coefficients',
    'kcorrect_spectra',
    'mag_ab',
    'magnitudes_from_templates',
]


def dirichlet_coefficients(redshift, alpha0, alpha1, z1=1., weight=None):
    r"""Dirichlet-distributed SED coefficients.

    Spectral coefficients to calculate the rest-frame spectral energy
        distribution of a galaxy following the Herbel et al. model in [1]_.

    Parameters
    ----------
    redshift : (nz,) array_like
        The redshift values of the galaxies for which the coefficients want to
        be sampled.
    alpha0, alpha1 : (nc,) array_like
        Factors parameterising the Dirichlet distribution according to Equation
        (3.9) in [1]_.
    z1 : float or scalar, optional
       Reference redshift at which alpha = alpha1. The default value is 1.0.
    weight : (nc,) array_like, optional
        Different weights for each component.

    Returns
    -------
    coefficients : (nz, nc) ndarray
        The spectral coefficients of the galaxies. The shape is (n, nc) with nz
        the number of redshifts and nc the number of coefficients.

    Notes
    -----
    One example is the rest-frame spectral energy distribution of galaxies
    which can be written as a linear combination of the five kcorrect [2]_
    template spectra :math:`f_i`
    (see [1]_)

    .. math::

        f(\lambda) = \sum_{i=1}^5 c_i f_i(\lambda) \;,

    where the coefficients :math:`c_i` were shown to follow a Dirichlet
    distribution of order 5. The five parameters describing the Dirichlet
    distribution are given by

    .. math::

        \alpha_i(z) = (\alpha_{i,0})^{1-z/z_1} \cdot (\alpha_{i,1})^{z/z_1} \;.

    Here, :math:`\alpha_{i,0}` describes the galaxy population at redshift
    :math:`z=0` and :math:`\alpha_{i,1}` the population at :math:`z=z_1 > 0`.
    These parameters depend on the galaxy type and we chose :math:`z_1=1`.

    Beside this example, this code works for a general number of templates.

    References
    ----------
    .. [1] Herbel J., Kacprzak T., Amara A. et al., 2017, Journal of Cosmology
           and Astroparticle Physics, Issue 08, article id. 035 (2017)
    .. [2] Blanton M. R., Roweis S., 2007, The Astronomical Journal,
           Volume 133, Page 734

    Examples
    --------
    >>> from skypy.galaxy.spectrum import dirichlet_coefficients
    >>> import numpy as np

    Sample the coefficients according to [1]_ for n blue galaxies with
    redshifts between 0 and 1.

    >>> n = 100000
    >>> alpha0 = np.array([2.079, 3.524, 1.917, 1.992, 2.536])
    >>> alpha1 = np.array([2.265, 3.862, 1.921, 1.685, 2.480])
    >>> redshift = np.linspace(0,2, n)
    >>> coefficients = dirichlet_coefficients(redshift, alpha0, alpha1)

    """

    if np.ndim(alpha0) != 1 or np.ndim(alpha1) != 1:
        raise ValueError('alpha0, alpha1 must be 1D arrays')
    if len(alpha0) != len(alpha1):
        raise ValueError('alpha0 and alpha1 must have the same length')
    if weight is not None and (np.ndim(weight) != 1 or len(weight) != len(alpha0)):
        raise ValueError('weight must be 1D and match alpha0, alpha1')

    redshift = np.expand_dims(redshift, -1)

    alpha = np.power(alpha0, 1-redshift/z1)*np.power(alpha1, redshift/z1)

    # sample Dirichlet by normalising independent gamma draws
    coeff = np.random.gamma(alpha)
    if weight is not None:
        coeff *= weight
    coeff /= coeff.sum(axis=-1)[..., np.newaxis]

    return coeff


def kcorrect_spectra(redshift, stellar_mass, coefficients):
    r"""Flux densities of galaxies.

    The flux density as a sum of the 5 kcorrect templates.

    Parameters
    ----------
    redshift : (nz,) array-like
        The redshift values of the galaxies.
    stellar_mass : (nz, ) array-like
        The stellar masses of the galaxies.
    coefficients: (nz, 5) array-like
        Coefficients to be multiplied with the kcorrect templates.


    Returns
    -------
    wavelength_observe : (nl, ) array_like
        Wavelengths corresponding to the flux density. Given in units of
        Angstrom
    sed: (nz, nl) array-like
        Flux density of the galaxies in units of erg/s/cm^2/Angstrom as it
        would be observed at a distance of 10 pc.

    Notes
    -----
    The rest-frame flux-density can be calculated as a sum of the five kcorrect
    templates [1]_

    .. math::
        f_e(\lambda) = \sum_i c_i t_i(\lambda) \;,

    with kcorrect templates :math:`t_i(\lambda)` and coefficients :math:`c_i`.

    The kcorrect templates are given in units of
    erg/s/cm^2/Angstrom per solar mass and as it would be observed in a
    distance of 10pc. To obtain the correct flux density if the object would be
    at 10 pc distance we have to adjust the coefficients by the stellar mass
    :math:`M` of the galaxy

    .. math::
         \tilde{c_i} = c_i \cdot M \;.

    Thus, the flux density is given by

    .. math::
        f_e(\lambda) = \sum_i \tilde{c_i} t_i(\lambda) \;.

    To get the flux density in observed frame we have to redshift it

    .. math::
        f_o(\lambda_o) = \frac{f_e(\lambda)}{1+z} \;

    where

    .. math::
        \lambda_o = (1+z) \lambda \;.

    References
    ----------
    .. [1] Blanton M., Roweis S., 2006, The Astronomical Journal, Issue 2,
        Volume 133, Pages 734 - 754

    Examples
    --------
    >>> from skypy.galaxy.spectrum import kcorrect_spectra
    >>> from astropy.cosmology import FlatLambdaCDM
    >>> from skypy.galaxy.spectrum import dirichlet_coefficients

    Calculate the flux density for two galaxies.

    >>> cosmology = FlatLambdaCDM(H0=70, Om0=0.3)
    >>> alpha0 = np.array([2.079, 3.524, 1.917, 1.992, 2.536])
    >>> alpha1 = np.array([2.265, 3.862, 1.921, 1.685, 2.480])
    >>> redshift = np.array([0.5,1])
    >>> coefficients = dirichlet_coefficients(redshift, alpha0, alpha1)
    >>> stellar_mass = np.array([5*10**10, 7*10**9])
    >>>
    >>> wavelength_o, sed = kcorrect_spectra(redshift, stellar_mass,
    ...                                       coefficients)

    """

    kcorrect_templates_url = "https://github.com/blanton144/kcorrect/raw/" \
                             "master/data/templates/k_nmf_derived.default.fits"
    templates = getdata(kcorrect_templates_url, 1)
    wavelength = getdata(kcorrect_templates_url, 11)

    rescaled_coeff = (coefficients.T * stellar_mass).T

    sed = (np.matmul(rescaled_coeff, templates).T / (1 + redshift)).T
    wavelength_observed = np.matmul((1 + redshift).reshape(len(redshift), 1),
                                    wavelength.reshape(1, len(wavelength)))

    return wavelength_observed, sed


def mag_ab(spectrum, bandpass, redshift=None):
    r'''Compute absolute AB magnitudes from spectra and bandpasses.

    This function takes *emission* spectra and observation bandpasses and
    computes the AB magnitudes. The definition of the bandpass AB magnitude is
    taken from [1]_. The emission spectra can optionally be redshifted and the
    bandpasses should have dimensionless `flux` units.

    Parameters
    ----------
    spectrum : specutils.Spectrum1D
        Emission spectra of the sources.
    bandpass : specutils.Spectrum1D
        Bandpass filters.
    redshift : (nz,) array_like, optional
        Optional array of values for redshifting the source spectra.

    Returns
    -------
    mag_ab : (nz, nb, ns) array_like
        Absolute AB magnitudes.

    References
    ----------
    .. [1] M. R. Blanton et al., 2003, AJ, 125, 2348
    '''

    # get the spectra and bandpasses
    spec_lam = spectrum.wavelength.to_value(units.AA, equivalencies=units.spectral())
    spec_flux = spectrum.flux.to_value('erg s-1 cm-2 AA-1',
                                       equivalencies=units.spectral_density(spec_lam))
    band_lam = bandpass.wavelength.to_value(units.AA, equivalencies=units.spectral())
    band_tx = bandpass.flux.to_value(units.dimensionless_unscaled)

    # redshift zero if not given
    if redshift is None:
        redshift = 0.

    # Array shapes
    nz_loop = np.atleast_1d(redshift).shape
    ns_loop = np.atleast_2d(spec_flux).shape[:-1]
    nb_loop = np.atleast_2d(band_tx).shape[:-1]
    nz_return = np.shape(redshift)
    ns_return = spec_flux.shape[:-1]
    nb_return = band_tx.shape[:-1]
    loop_shape = (*nz_loop, *nb_loop, *ns_loop)
    return_shape = (*nz_return, *nb_return, *ns_return)

    # allocate magnitude array
    mag_ab = np.empty(loop_shape, dtype=float)

    # compute magnitude contribution from band normalisation [denominator of (2)]
    m_band = -2.5*np.log10(np.trapz(band_tx/band_lam, band_lam))

    # magnitude offset from band and AB definition [constant in (2)]
    m_offs = -2.4079482426801846 - m_band

    # compute flux integrand at emitted wavelengths
    spec_intg = spec_lam*spec_flux

    # go through redshifts ...
    for i, z in enumerate(np.atleast_1d(redshift)):

        # observed wavelength of spectra
        obs_lam = (1 + z)*spec_lam

        for j, b in enumerate(np.atleast_2d(band_tx)):

            # interpolate band to get transmission at observed wavelengths
            obs_tx = np.interp(obs_lam, band_lam, b, left=0, right=0)

            # compute magnitude contribution from flux [numerator of (2)]
            mag_ab[i, j, :] = -2.5*np.log10(np.trapz(spec_intg*obs_tx, obs_lam))

    # combine AB magnitude [all of (2)]
    mag_ab += np.atleast_1d(m_offs)[:, np.newaxis]

<<<<<<< HEAD
    # all done
    return mag_ab


def magnitudes_from_templates(coefficients, templates, bandpasses,
                              redshift=None, resolution=1000):
    r'''Compute AB magnitudes from template spectra.

    This function calculates photometric AB magnitudes for objects whose
    spectra are modelled as a linear combination of template spectra following
    [1]_ and [2]_.

    Parameters
    ----------
    coefficients : (ng, nt) array_like
        Array of spectrum coefficients.
    templates : specutils.Spectrum1D
        Template spectra.
    bandpasses : specutils.Spectrum1D
        Bandpass filters.
    redshift : (ng,) array_like, optional
        Optional array of values for redshifting the source spectrum.
    resolution : integer, optional
        Redshift resolution for intepolating magnitudes. Default is 1000. If
        the number of objects is less than resolution their magnitudes are
        calculated directly without interpolation.

    Returns
    -------
    mag_ab : (ng, nb) array_like
        The absolute AB magnitude of each object.

    References
    ----------
    .. [1] M. R. Blanton et al., 2003, AJ, 125, 2348
    .. [2] M. R. Blanton and S. Roweis, 2007, AJ, 125, 2348
    '''

    # Array shapes
    nz = np.size(redshift)
    nb_loop = np.atleast_2d(bandpasses.flux).shape[:-1]
    nt_loop = np.atleast_2d(templates.flux).shape[:-1]
    nb_return = bandpasses.flux.shape[:-1]
    nt_return = templates.flux.shape[:-1]
    loop_shape = (*nz, *nb_loop, *nt_loop)
    return_shape = (*nz, *nb_return, *nt_return)

    # Interpolation flag
    interpolate = nz > resolution

    if interpolate:
        z = np.linspace(np.min(redshift), np.max(redshift), resolution)
        M_z = mag_ab(templates, bandpasses, z).reshape(loop_shape)
        M = np.empty(loop_shape, dtype=float)
        for b in range(nb_loop):
            for t in range(nt_loop):
                M[:, b, t] = np.interp(redshift, z, M_z[:, b, t])
    else:
        M = mag_ab(templates, bandpasses, redshift)

    flux = np.sum(coefficients[:, np.newaxis, :] * np.power(10, -0.4*M))
    magnitudes = -2.5 * np.log10(flux)

    return magnitudes.item() if not return_shape else magnitudes.reshape(return_shape)
=======
    return mag_ab.item() if not return_shape else mag_ab.reshape(return_shape)
>>>>>>> a8c0ae19
<|MERGE_RESOLUTION|>--- conflicted
+++ resolved
@@ -282,9 +282,7 @@
     # combine AB magnitude [all of (2)]
     mag_ab += np.atleast_1d(m_offs)[:, np.newaxis]
 
-<<<<<<< HEAD
-    # all done
-    return mag_ab
+    return mag_ab.item() if not return_shape else mag_ab.reshape(return_shape)
 
 
 def magnitudes_from_templates(coefficients, templates, bandpasses,
@@ -346,7 +344,4 @@
     flux = np.sum(coefficients[:, np.newaxis, :] * np.power(10, -0.4*M))
     magnitudes = -2.5 * np.log10(flux)
 
-    return magnitudes.item() if not return_shape else magnitudes.reshape(return_shape)
-=======
-    return mag_ab.item() if not return_shape else mag_ab.reshape(return_shape)
->>>>>>> a8c0ae19
+    return magnitudes.item() if not return_shape else magnitudes.reshape(return_shape)