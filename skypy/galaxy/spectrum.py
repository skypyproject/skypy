--- conflicted
+++ resolved
@@ -200,16 +200,6 @@
 
 @spectral_data_input(templates=units.Jy,
                      bandpass=units.dimensionless_unscaled)
-<<<<<<< HEAD
-def stellar_mass_from_reference_band(coefficients, templates, magnitudes, bandpass):
-    r'''Compute stellar mass from absolute magnitudes in a reference band.
-
-    This function takes composite spectra for a set of galaxies defined by
-    template fluxes *per solar mass* and multiplicative coefficients and
-    calculates the stellar mass required to match given absolute magnitudes for
-    a given bandpass filter in the rest frame.
-
-=======
 def magnitudes_from_templates(coefficients, templates, bandpass, redshift=None,
                               resolution=1000, stellar_mass=None, distance_modulus=None):
     r'''Compute AB magnitudes from template spectra.
@@ -217,30 +207,10 @@
     This function calculates photometric AB magnitudes for objects whose
     spectra are modelled as a linear combination of template spectra following
     [1]_ and [2]_.
->>>>>>> 14ee4bbf
 
     Parameters
     ----------
     coefficients : (ng, nt) array_like
-<<<<<<< HEAD
-        Array of template coefficients.
-    templates : (nt,) spectral_data
-        Emission spectra of the templates.
-    magnitudes : (ng,) array_like
-        The magnitudes to match in the reference bandpass.
-    bandpass : spectral_data
-        A single reference bandpass filter.
-
-    Returns
-    -------
-    stellar_mass : (ng,) array_like
-        Stellar mass of each galaxy in solar masses.
-    '''
-
-    flux = np.power(10, -0.4 * mag_ab(templates, bandpass))
-    stellar_mass = np.power(10, -0.4*magnitudes) / np.sum(coefficients * flux, axis=1)
-    return stellar_mass * units.Msun
-=======
         Array of spectrum coefficients.
     templates : spectral_data
         Template spectra.
@@ -299,7 +269,38 @@
     magnitudes = -2.5 * np.log10(flux) + np.atleast_1d(distance_modulus)[:, np.newaxis]
 
     return magnitudes.item() if not return_shape else magnitudes.reshape(return_shape)
->>>>>>> 14ee4bbf
+
+
+@spectral_data_input(templates=units.Jy,
+                     bandpass=units.dimensionless_unscaled)
+def stellar_mass_from_reference_band(coefficients, templates, magnitudes, bandpass):
+    r'''Compute stellar mass from absolute magnitudes in a reference band.
+
+    This function takes composite spectra for a set of galaxies defined by
+    template fluxes *per solar mass* and multiplicative coefficients and
+    calculates the stellar mass required to match given absolute magnitudes for
+    a given bandpass filter in the rest frame.
+    
+    Parameters
+    ----------
+    coefficients : (ng, nt) array_like
+        Array of template coefficients.
+    templates : (nt,) spectral_data
+        Emission spectra of the templates.
+    magnitudes : (ng,) array_like
+        The magnitudes to match in the reference bandpass.
+    bandpass : spectral_data
+        A single reference bandpass filter.
+
+    Returns
+    -------
+    stellar_mass : (ng,) array_like
+        Stellar mass of each galaxy in solar masses.
+    '''
+
+    flux = np.power(10, -0.4 * mag_ab(templates, bandpass))
+    stellar_mass = np.power(10, -0.4*magnitudes) / np.sum(coefficients * flux, axis=1)
+    return stellar_mass * units.Msun
 
 
 def load_spectral_data(name):
