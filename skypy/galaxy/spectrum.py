--- conflicted
+++ resolved
@@ -340,14 +340,11 @@
         with fits.open(filename) as hdul:
             self.templates = hdul[hdu].data * units.Unit('erg s-1 cm-2 angstrom-1')
             self.wavelength = hdul[11].data * units.Unit('angstrom')
-<<<<<<< HEAD
             self.mass = hdul[16].data
+            self.mremain = hdul[17].data
+            self.mets = hdul[18].data
             self.mass300 = hdul[19].data
             self.mass1000 = hdul[20].data
-=======
-            self.mremain = hdul[17].data
-            self.mets = hdul[18].data
->>>>>>> a2af0677
 
     def stellar_mass(self, coefficients, magnitudes, filter):
         r'''Compute stellar mass from absolute magnitudes in a reference filter.
@@ -374,27 +371,42 @@
         '''
         Mt = self.absolute_magnitudes(coefficients, filter)
         return np.power(10, 0.4*(Mt-magnitudes))
-
-<<<<<<< HEAD
+     
+    def metallicity(self, coefficients):
+        r'''Galaxy metallicities from kcorrect templates.
+        
+        This function calculates the matallicities of galaxies modelled as a
+        linear combination of the kcorrect templates [1]_.
+        
+        Parameters
+        ----------
+        coefficients : (ng, 5) array_like
+            Array of template coefficients.
+            
+        Returns
+        -------
+        metallicity : (ng,) array_like
+            Metallicity of each galaxy.
+            
+        References
+        ----------
+        .. [1] M. R. Blanton and S. Roweis, 2007, AJ, 125, 2348
+        
+        '''
+
+        return np.sum(coefficients * self.mremain * self.mets) / np.sum(coefficients * self.mremain)
+
     def m300(self, coefficients, stellar_mass=None):
         r'''Stellar mass formed in the last 300 Myr.
 
         This function calculates the mass of new stars formed within the last
         300 Myr for galaxies modelled as a linear combination of the kcorrect
         templates [1]_.
-=======
-    def metallicity(self, coefficients):
-        r'''Galaxy metallicities from kcorrect templates.
-
-        This function calculates the matallicities of galaxies modelled as a
-        linear combination of the kcorrect templates [1]_.
->>>>>>> a2af0677
 
         Parameters
         ----------
         coefficients : (ng, 5) array_like
             Array of template coefficients.
-<<<<<<< HEAD
         stellar_mass : (ng,) array_like, optional
             Optional array of stellar masses for each galaxy.
 
@@ -404,18 +416,10 @@
             Total mass of new stars formed in the last 300 Myr as a fraction of
             the stellar mass of each galaxy. If stellar_mass is given, instead
             returns the absolute mass of new stars.
-=======
-
-        Returns
-        -------
-        metallicity : (ng,) array_like
-            Metallicity of each galaxy.
->>>>>>> a2af0677
 
         References
         ----------
         .. [1] M. R. Blanton and S. Roweis, 2007, AJ, 125, 2348
-<<<<<<< HEAD
 
         '''
 
@@ -451,11 +455,6 @@
 
         sm = stellar_mass if stellar_mass is not None else 1
         return sm * np.sum(coefficients * self.mass1000) / np.sum(coefficients * self.mass)
-=======
-        '''
-
-        return np.sum(coefficients * self.mremain * self.mets) / np.sum(coefficients * self.mremain)
->>>>>>> a2af0677
 
 
 kcorrect = KCorrectTemplates(hdu=1)
