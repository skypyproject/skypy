--- conflicted
+++ resolved
@@ -198,7 +198,6 @@
     return mag_ab.item() if not return_shape else mag_ab.reshape(return_shape)
 
 
-<<<<<<< HEAD
 def magnitudes_from_templates(coefficients, templates, bandpasses, redshift=None,
                               resolution=1000, stellar_mass=None, distance_modulus=None):
     r'''Compute AB magnitudes from template spectra.
@@ -268,7 +267,8 @@
     magnitudes = -2.5 * np.log10(flux) + distance_modulus
 
     return magnitudes.item() if not return_shape else magnitudes.reshape(return_shape)
-=======
+
+
 def load_spectral_data(name):
     '''Load spectral data from a known source or a local file.
 
@@ -319,5 +319,4 @@
             break
 
     # run the loader
-    return loader(*args, *groups)
->>>>>>> 39836b01
+    return loader(*args, *groups)