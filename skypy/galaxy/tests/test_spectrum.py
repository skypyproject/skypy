import numpy as np
import scipy.stats
import pytest

try:
    import specutils
except ImportError:
    HAS_SPECUTILS = False
else:
    HAS_SPECUTILS = True


@pytest.mark.flaky
def test_sampling_coefficients():

    from skypy.galaxy.spectrum import dirichlet_coefficients

    alpha0 = np.array([2.079, 3.524, 1.917, 1.992, 2.536])
    alpha1 = np.array([2.265, 3.862, 1.921, 1.685, 2.480])

    z1 = 1.
    redshift = np.full(1000, 2.0, dtype=float)
    redshift_reshape = np.atleast_1d(redshift)[:, np.newaxis]
    alpha = np.power(alpha0, 1. - redshift_reshape / z1) * \
        np.power(alpha1, redshift_reshape / z1)

    a0 = alpha.sum(axis=1)

    # Check the output shape if redshift is an array
    coefficients = dirichlet_coefficients(redshift, alpha0, alpha1, z1)
    assert coefficients.shape == (len(redshift), len(alpha0)), \
        'Shape of coefficients array is not (len(redshift), len(alpha0)) '

    # the marginalised distributions are beta distributions with a = alpha_i
    # and b = a0-alpha_i
    for a, c in zip(alpha.T, coefficients.T):
        d, p = scipy.stats.kstest(c, 'beta', args=(a, a0 - a))
        assert p >= 0.01, \
            'Not all marginal distributions follow a beta distribution.'

    # test sampling with weights
    weight = [3.47e+09, 3.31e+06, 2.13e+09, 1.64e+10, 1.01e+09]
    coefficients = dirichlet_coefficients(redshift, alpha0, alpha1, z1, weight)
    assert coefficients.shape == (len(redshift), len(alpha0)), \
        'Shape of coefficients array is not (len(redshift), len(alpha0)) '

    # Test output shape if redshift is a scalar
    redshift = 2.0
    coefficients = dirichlet_coefficients(redshift, alpha0, alpha1)
    assert coefficients.shape == (len(alpha0),), \
        'Shape of coefficients array is not (len(alpha0),) ' \
        'if redshift array is float.'

    # Test raising ValueError of alpha1 and alpha0 have different size
    alpha0 = np.array([1, 2, 3])
    alpha1 = np.array([4, 5])
    redshift = np.linspace(0, 2, 10)
    with pytest.raises(ValueError):
        dirichlet_coefficients(redshift, alpha0, alpha1)

    # Test that ValueError is risen if alpha0 or alpha1 is a scalar.
    scalar_alpha = 1.
    with pytest.raises(ValueError):
        dirichlet_coefficients(redshift, scalar_alpha, alpha1)
    with pytest.raises(ValueError):
        dirichlet_coefficients(redshift, alpha0, scalar_alpha)

    # bad weight parameter
    with pytest.raises(ValueError):
        dirichlet_coefficients(redshift, [2.5, 2.5], [2.5, 2.5], weight=[1, 2, 3])


@pytest.mark.skipif(not HAS_SPECUTILS, reason='test requires specutils')
def test_mag_ab_standard_source():

    from astropy import units

    from skypy.galaxy.spectrum import mag_ab

    # create a bandpass
    bp_lam = np.logspace(0, 4, 1000)*units.AA
    bp_tx = np.exp(-((bp_lam - 1000*units.AA)/(100*units.AA))**2)*units.dimensionless_unscaled
    bp = specutils.Spectrum1D(spectral_axis=bp_lam, flux=bp_tx)

    # test that the AB standard source has zero magnitude
    lam = np.logspace(0, 4, 1000)*units.AA
    flam = 0.10884806248538730623*units.Unit('erg s-1 cm-2 AA')/lam**2
    spec = specutils.Spectrum1D(spectral_axis=lam, flux=flam)

    m = mag_ab(spec, bp)

    assert np.isclose(m, 0)


@pytest.mark.skipif(not HAS_SPECUTILS, reason='test requires specutils')
def test_mag_ab_redshift_dependence():

    from astropy import units

    from skypy.galaxy.spectrum import mag_ab

    # make a wide tophat bandpass
    bp_lam = np.logspace(-10, 10, 3)*units.AA
    bp_tx = np.ones(3)*units.dimensionless_unscaled
    bp = specutils.Spectrum1D(spectral_axis=bp_lam, flux=bp_tx)

    # create a narrow gaussian source
    lam = np.logspace(0, 3, 1000)*units.AA
    flam = np.exp(-((lam - 100*units.AA)/(10*units.AA))**2)*units.Unit('erg s-1 cm-2 AA-1')
    spec = specutils.Spectrum1D(spectral_axis=lam, flux=flam)

    # array of redshifts
    z = np.linspace(0, 1, 11)

    # compute the AB magnitude at different redshifts
    m = mag_ab(spec, bp, z)

    # compare with expected redshift dependence
    np.testing.assert_allclose(m, m[0] - 2.5*np.log10(1 + z))


@pytest.mark.skipif(not HAS_SPECUTILS, reason='test requires specutils')
def test_mag_ab_multi():

    from astropy import units
    from skypy.galaxy.spectrum import mag_ab

    # 5 redshifts
    z = np.linspace(0, 1, 5)

    # 2 Gaussian bandpasses
    bp_lam = np.logspace(0, 4, 1000) * units.AA
    bp_mean = np.array([[1000], [2000]]) * units.AA
    bp_width = np.array([[100], [10]]) * units.AA
    bp_tx = np.exp(-((bp_lam-bp_mean)/bp_width)**2)*units.dimensionless_unscaled
    bp = specutils.Spectrum1D(spectral_axis=bp_lam, flux=bp_tx)

    # 3 Flat Spectra
    lam = np.logspace(0, 4, 1000)*units.AA
    A = np.array([[2], [3], [4]])
    flam = A * 0.10884806248538730623*units.Unit('erg s-1 cm-2 AA')/lam**2
    spec = specutils.Spectrum1D(spectral_axis=lam, flux=flam)

    # Compare calculated magnitudes with truth
    magnitudes = mag_ab(spec, bp, z)
    truth = -2.5 * np.log10(A * (1+z)).T[:, np.newaxis, :]
    assert magnitudes.shape == (5, 2, 3)
    np.testing.assert_allclose(*np.broadcast_arrays(magnitudes, truth))


@pytest.mark.skipif(not HAS_SPECUTILS, reason='test requires specutils')
<<<<<<< HEAD
def test_stellar_mass_from_reference_band():

    from astropy import units
    from skypy.galaxy.spectrum import mag_ab, stellar_mass_from_reference_band

    # Gaussian bandpass
    bp_lam = np.logspace(0, 4, 1000) * units.AA
    bp_mean = 1000 * units.AA
    bp_width = 100 * units.AA
    bp_tx = np.exp(-((bp_lam-bp_mean)/bp_width)**2)*units.dimensionless_unscaled
    band = specutils.Spectrum1D(spectral_axis=bp_lam, flux=bp_tx)

    # 3 Flat template spectra
    lam = np.logspace(0, 4, 1000)*units.AA
    A = np.array([[2], [3], [4]])
    flam = A * 0.10884806248538730623*units.Unit('erg s-1 cm-2 AA')/lam**2
    templates = specutils.Spectrum1D(spectral_axis=lam, flux=flam)

    # Absolute magnitudes for each template
    Mt = mag_ab(templates, band)

    # Using the identity matrix for the coefficients yields trivial test cases
    coeff = np.diag(np.ones(3))

    # Using the absolute magnitudes of the templates as reference magnitudes
    # should return one solar mass for each template.
    stellar_mass = stellar_mass_from_reference_band(coeff, templates, Mt, band)
    truth = 1 * units.Msun
    np.testing.assert_allclose(stellar_mass, truth)

    # Solution for given magnitudes without template mixing
    Mb = np.array([10, 20, 30])
    stellar_mass = stellar_mass_from_reference_band(coeff, templates, Mb, band)
    truth = np.power(10, -0.4*(Mb-Mt)) * units.Msun
    np.testing.assert_allclose(stellar_mass, truth)

=======
def test_template_spectra():

    from astropy import units
    from skypy.galaxy.spectrum import mag_ab, magnitudes_from_templates
    from astropy.cosmology import Planck15

    # 3 Flat Templates
    lam = np.logspace(0, 4, 1000)*units.AA
    A = np.array([[2], [3], [4]])
    flam = A * 0.10884806248538730623*units.Unit('erg s-1 cm-2 AA')/lam**2
    spec = specutils.Spectrum1D(spectral_axis=lam, flux=flam)

    # Gaussian bandpass
    bp_lam = np.logspace(0, 4, 1000)*units.AA
    bp_tx = np.exp(-((bp_lam - 1000*units.AA)/(100*units.AA))**2)*units.dimensionless_unscaled
    bp = specutils.Spectrum1D(spectral_axis=bp_lam, flux=bp_tx)

    # Each test galaxy is exactly one of the templates
    coefficients = np.diag(np.ones(3))
    mt = magnitudes_from_templates(coefficients, spec, bp)
    m = mag_ab(spec, bp)
    np.testing.assert_allclose(mt, m)

    # Test distance modulus
    redshift = np.array([0, 1, 2])
    dm = Planck15.distmod(redshift).value
    mt = magnitudes_from_templates(coefficients, spec, bp, distance_modulus=dm)
    np.testing.assert_allclose(mt, m + dm)

    # Test stellar mass
    sm = np.array([1, 2, 3]) * units.Msun
    mt = magnitudes_from_templates(coefficients, spec, bp, stellar_mass=sm)
    np.testing.assert_allclose(mt, m - 2.5*np.log10(sm.to_value('Msun')))

    # Redshift interpolation test; linear interpolation sufficient over a small
    # redshift range at low relative tolerance
    z = np.linspace(0, 0.1, 3)
    m_true = magnitudes_from_templates(coefficients, spec, bp, redshift=z, resolution=4)
    m_interp = magnitudes_from_templates(coefficients, spec, bp, redshift=z, resolution=2)
    np.testing.assert_allclose(m_true, m_interp, rtol=1e-2)
    with pytest.raises(AssertionError):
        np.testing.assert_allclose(m_true, m_interp, rtol=1e-5)
>>>>>>> 14ee4bbf

@pytest.mark.skipif(not HAS_SPECUTILS, reason='test requires specutils')
def test_load_spectral_data():

    from skypy.galaxy.spectrum import load_spectral_data
    from astropy.utils.data import get_pkg_data_filename

    # load a local file
    filename = get_pkg_data_filename('data/spectrum.ecsv')
    load_spectral_data(filename)

    # load skypy data bandpasses
    load_spectral_data('Johnson_UBV')
    load_spectral_data('Cousins_RI')

    # load skypy data spectrum templates
    load_spectral_data('kcorrect_spec')

    # load DECam bandpasses
    load_spectral_data('DECam_grizY')

    # load multiple sources
    load_spectral_data(['Johnson_B', 'Cousins_R'])

    # try to load non-string name
    with pytest.raises(TypeError):
        load_spectral_data(1.0)

    # try to load unknown data
    with pytest.raises(FileNotFoundError):
        load_spectral_data('!!UNKNOWN!!')


@pytest.mark.skipif(not HAS_SPECUTILS, reason='test requires specutils')
def test_combine_spectra():

    from skypy.galaxy._spectrum_loaders import combine_spectra
    from astropy import units

    a = specutils.Spectrum1D(spectral_axis=[1., 2., 3.]*units.AA,
                             flux=[1., 2., 3.]*units.Jy)
    b = specutils.Spectrum1D(spectral_axis=[1e-10, 2e-10, 3e-10]*units.m,
                             flux=[4e-23, 5e-23, 6e-23]*units.Unit('erg s-1 cm-2 Hz-1'))

    assert np.allclose(a.spectral_axis, b.spectral_axis, atol=0, rtol=1e-10)

    assert a == combine_spectra(a, None)
    assert a == combine_spectra(None, a)

    ab = combine_spectra(a, b)
    assert isinstance(ab, specutils.Spectrum1D)
    assert ab.shape == (2, 3)
    assert ab.flux.unit == units.Jy
    assert np.allclose([[1, 2, 3], [4, 5, 6]], ab.flux.value)

    c = specutils.Spectrum1D(spectral_axis=[1., 2., 3., 4.]*units.AA,
                             flux=[1., 2., 3., 4.]*units.Jy)

    ac = combine_spectra(a, c)
    assert isinstance(ac, specutils.SpectrumList)

    aca = combine_spectra(ac, a)
    assert isinstance(aca, specutils.SpectrumList)<|MERGE_RESOLUTION|>--- conflicted
+++ resolved
@@ -149,44 +149,6 @@
 
 
 @pytest.mark.skipif(not HAS_SPECUTILS, reason='test requires specutils')
-<<<<<<< HEAD
-def test_stellar_mass_from_reference_band():
-
-    from astropy import units
-    from skypy.galaxy.spectrum import mag_ab, stellar_mass_from_reference_band
-
-    # Gaussian bandpass
-    bp_lam = np.logspace(0, 4, 1000) * units.AA
-    bp_mean = 1000 * units.AA
-    bp_width = 100 * units.AA
-    bp_tx = np.exp(-((bp_lam-bp_mean)/bp_width)**2)*units.dimensionless_unscaled
-    band = specutils.Spectrum1D(spectral_axis=bp_lam, flux=bp_tx)
-
-    # 3 Flat template spectra
-    lam = np.logspace(0, 4, 1000)*units.AA
-    A = np.array([[2], [3], [4]])
-    flam = A * 0.10884806248538730623*units.Unit('erg s-1 cm-2 AA')/lam**2
-    templates = specutils.Spectrum1D(spectral_axis=lam, flux=flam)
-
-    # Absolute magnitudes for each template
-    Mt = mag_ab(templates, band)
-
-    # Using the identity matrix for the coefficients yields trivial test cases
-    coeff = np.diag(np.ones(3))
-
-    # Using the absolute magnitudes of the templates as reference magnitudes
-    # should return one solar mass for each template.
-    stellar_mass = stellar_mass_from_reference_band(coeff, templates, Mt, band)
-    truth = 1 * units.Msun
-    np.testing.assert_allclose(stellar_mass, truth)
-
-    # Solution for given magnitudes without template mixing
-    Mb = np.array([10, 20, 30])
-    stellar_mass = stellar_mass_from_reference_band(coeff, templates, Mb, band)
-    truth = np.power(10, -0.4*(Mb-Mt)) * units.Msun
-    np.testing.assert_allclose(stellar_mass, truth)
-
-=======
 def test_template_spectra():
 
     from astropy import units
@@ -229,7 +191,45 @@
     np.testing.assert_allclose(m_true, m_interp, rtol=1e-2)
     with pytest.raises(AssertionError):
         np.testing.assert_allclose(m_true, m_interp, rtol=1e-5)
->>>>>>> 14ee4bbf
+
+
+@pytest.mark.skipif(not HAS_SPECUTILS, reason='test requires specutils')
+def test_stellar_mass_from_reference_band():
+
+    from astropy import units
+    from skypy.galaxy.spectrum import mag_ab, stellar_mass_from_reference_band
+
+    # Gaussian bandpass
+    bp_lam = np.logspace(0, 4, 1000) * units.AA
+    bp_mean = 1000 * units.AA
+    bp_width = 100 * units.AA
+    bp_tx = np.exp(-((bp_lam-bp_mean)/bp_width)**2)*units.dimensionless_unscaled
+    band = specutils.Spectrum1D(spectral_axis=bp_lam, flux=bp_tx)
+
+    # 3 Flat template spectra
+    lam = np.logspace(0, 4, 1000)*units.AA
+    A = np.array([[2], [3], [4]])
+    flam = A * 0.10884806248538730623*units.Unit('erg s-1 cm-2 AA')/lam**2
+    templates = specutils.Spectrum1D(spectral_axis=lam, flux=flam)
+
+    # Absolute magnitudes for each template
+    Mt = mag_ab(templates, band)
+
+    # Using the identity matrix for the coefficients yields trivial test cases
+    coeff = np.diag(np.ones(3))
+
+    # Using the absolute magnitudes of the templates as reference magnitudes
+    # should return one solar mass for each template.
+    stellar_mass = stellar_mass_from_reference_band(coeff, templates, Mt, band)
+    truth = 1 * units.Msun
+    np.testing.assert_allclose(stellar_mass, truth)
+
+    # Solution for given magnitudes without template mixing
+    Mb = np.array([10, 20, 30])
+    stellar_mass = stellar_mass_from_reference_band(coeff, templates, Mb, band)
+    truth = np.power(10, -0.4*(Mb-Mt)) * units.Msun
+    np.testing.assert_allclose(stellar_mass, truth)
+
 
 @pytest.mark.skipif(not HAS_SPECUTILS, reason='test requires specutils')
 def test_load_spectral_data():
