--- conflicted
+++ resolved
@@ -147,7 +147,7 @@
     assert magnitudes.shape == (5, 2, 3)
     np.testing.assert_allclose(*np.broadcast_arrays(magnitudes, truth))
 
-<<<<<<< HEAD
+
 @pytest.mark.skipif(not HAS_SPECUTILS, reason='test requires specutils')
 def test_template_spectra():
 
@@ -170,7 +170,7 @@
     mt = magnitudes_from_templates(coefficients, spec, bp)
     m = mag_ab(spec, bp)
     np.testing.assert_allclose(mt, m)
-=======
+
 
 @pytest.mark.skipif(not HAS_SPECUTILS, reason='test requires specutils')
 def test_load_spectral_data():
@@ -233,5 +233,4 @@
     assert isinstance(ac, specutils.SpectrumList)
 
     aca = combine_spectra(ac, a)
-    assert isinstance(aca, specutils.SpectrumList)
->>>>>>> 39836b01
+    assert isinstance(aca, specutils.SpectrumList)