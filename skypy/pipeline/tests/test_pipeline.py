--- conflicted
+++ resolved
@@ -263,9 +263,9 @@
 
     pipeline = Pipeline(config)
     pipeline.execute()
-<<<<<<< HEAD
-    pipeline.write('output.hdf5')
-    hdf_table = read_table_hdf5('output.hdf5', 'tables/test_table', character_as_bytes=False)
+    output_filename = str(tmp_path / 'output.hdf5')
+    pipeline.write(output_filename)
+    hdf_table = read_table_hdf5(output_filename, 'tables/test_table', character_as_bytes=False)
     assert np.all(hdf_table == pipeline['test_table'])
 
 
@@ -288,20 +288,4 @@
 
     pipeline = Pipeline(config)
     pipeline.execute()
-    assert np.all(pipeline['table_1'] == pipeline['table_2'])
-
-
-def teardown_module(module):
-
-    # Remove fits file generated in test_pipeline
-    os.remove('output.fits')
-
-    # Remove hdf5 file generated in test_hdf5
-    if HAS_H5PY:
-        os.remove('output.hdf5')
-=======
-    output_filename = str(tmp_path / 'output.hdf5')
-    pipeline.write(output_filename)
-    hdf_table = read_table_hdf5(output_filename, 'tables/test_table', character_as_bytes=False)
-    assert np.all(hdf_table == pipeline['test_table'])
->>>>>>> c2cb389f
+    assert np.all(pipeline['table_1'] == pipeline['table_2'])