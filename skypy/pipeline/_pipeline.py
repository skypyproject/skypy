--- conflicted
+++ resolved
@@ -18,8 +18,6 @@
 ]
 
 
-<<<<<<< HEAD
-=======
 def import_function(qualname):
     '''load function from fully qualified name'''
     path = qualname.split('.')
@@ -56,7 +54,6 @@
     return (function,) if args == '' else (function, args)
 
 
->>>>>>> c44b910c
 class Pipeline:
     r'''Class for running pipelines.
 
@@ -74,20 +71,7 @@
             The name of the configuration file.
 
         '''
-<<<<<<< HEAD
         config = skypy_config(filename)
-=======
-        import yaml
-
-        # register custom tags
-        yaml.SafeLoader.add_multi_constructor('!', function_tag)
-
-        # read the file
-        with open(filename, 'r') as stream:
-            config = yaml.safe_load(stream) or {}
-
-        # construct the pipeline
->>>>>>> c44b910c
         return cls(config)
 
     def __init__(self, configuration):
