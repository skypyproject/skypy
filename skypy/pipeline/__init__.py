--- conflicted
+++ resolved
@@ -3,10 +3,6 @@
 dependencies and handle their outputs.
 """
 
-<<<<<<< HEAD
-from ._pipeline import *  # noqa
-from ._lightcone import *  # noqa
-=======
 from ._config import *  # noqa
 from ._pipeline import *  # noqa
->>>>>>> 4c0366ca
+from ._lightcone import *  # noqa