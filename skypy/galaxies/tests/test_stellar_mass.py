import numpy as np
import scipy.stats
import scipy.integrate
from scipy.special import gammaln
import pytest
<<<<<<< HEAD
from hypothesis import given
from hypothesis.strategies import integers
=======
from astropy.modeling.models import Exponential1D
>>>>>>> b2840ce4

from skypy.galaxies import stellar_mass
from skypy.utils import special


@pytest.mark.flaky
def test_exponential_distribution():
    # When alpha=0, M*=1 and x_min~0 we get a truncated exponential
    q_max = 1e2
    sample = stellar_mass.schechter_smf_mass(0, 0, 1, size=1000, m_min=1e-10,
                                             m_max=q_max, resolution=1000)
    d, p_value = scipy.stats.kstest(sample, 'truncexpon', args=(q_max,))
    assert p_value >= 0.01


@pytest.mark.flaky
def test_stellar_masses():
    # Test that error is returned if m_star input is an array but size !=
    # None and size != m_star,size
    with pytest.raises(ValueError):
        stellar_mass.schechter_smf_mass(0., -1.4, np.array([1e10, 2e10]), 1.e7, 1.e13, size=3)

    # Test that an array with the same shape as m_star is returned if m_star is
    # an array and size = None
    m_star = np.array([1e10, 2e10])
    sample = stellar_mass.schechter_smf_mass(0., -1.4, m_star, 1.e7, 1.e13, size=None)
    assert m_star.shape == sample.shape

    # Test m_star can be a function that returns an array of values for each redshift
    redshift = np.linspace(0, 2, 100)
    alpha = 0.357
    m_min = 10 ** 7
    m_max = 10 ** 14
    m_star_function = Exponential1D(10**10.626, np.log(10)/0.095)
    sample = stellar_mass.schechter_smf_mass(redshift, alpha, m_star_function, m_min, m_max)
    assert sample.shape == redshift.shape

    # Test alpha can be a function returning a scalar value.
    sample = stellar_mass.schechter_smf_mass(redshift, lambda z: alpha, 10**10.626, m_min, m_max)
    assert sample.shape == redshift.shape

    # Sampling with an array for alpha is not implemented
    alpha_array = np.full_like(redshift, alpha)
    with pytest.raises(NotImplementedError, match='only scalar alpha is supported'):
        sample = stellar_mass.schechter_smf_mass(redshift, alpha_array, m_star, m_min, m_max)

    # Test that sampling corresponds to sampling from the right pdf.
    # For this, we sample an array of luminosities for redshift z = 1.0 and we
    # compare it to the corresponding cdf.

    def calc_pdf(m, alpha, mass_star, mass_min, mass_max):
        lg = gammaln(alpha + 1)
        c = np.fabs(special.gammaincc(alpha + 1, mass_min / mass_star))
        d = np.fabs(special.gammaincc(alpha + 1, mass_max / mass_star))
        norm = np.exp(lg) * (c - d)
        return 1. / mass_star * np.power(m / mass_star, alpha) * \
            np.exp(-m / mass_star) / norm

    def calc_cdf(m):
        alpha = -1.4
        mass_star = 10 ** 10.67
        mass_min = 10 ** 7
        mass_max = 10 ** 13
        pdf = calc_pdf(m, alpha, mass_star, mass_min, mass_max)
        cdf = scipy.integrate.cumtrapz(pdf, m, initial=0)
        cdf = cdf / cdf[-1]
        return cdf

    m_star = 10 ** 10.67
    m_min = 10 ** 7
    m_max = 10 ** 13
    sample = stellar_mass.schechter_smf_mass(0., -1.4, m_star, m_min, m_max,
                                             size=1000, resolution=100)
    p_value = scipy.stats.kstest(sample, calc_cdf)[1]
    assert p_value >= 0.01


def test_schechter_smf_phi_centrals():
    # Scalar inputs
    phiblue_scalar = 10**-2.423
    fsat_scalar = 0.4

    # Array inputs
    phiblue_array = np.array([10**-2.423, 10**-2.422])
    fsat_array = np.array([0.40, 0.41, 0.42])

    # Test for scalar output
    phic_scalar = stellar_mass.schechter_smf_phi_centrals(phiblue_scalar, fsat_scalar)
    assert np.isscalar(phic_scalar)

    # Test for 1 dim output
    phic_1d_phib = stellar_mass.schechter_smf_phi_centrals(phiblue_array, fsat_scalar)
    phic_1d_fsat = stellar_mass.schechter_smf_phi_centrals(phiblue_scalar, fsat_array)
    assert phic_1d_phib.shape == phiblue_array.shape
    assert phic_1d_fsat.shape == fsat_array.shape

    # Test for 2 dim output
    phic_2d = stellar_mass.schechter_smf_phi_centrals(phiblue_array[:, np.newaxis], fsat_array)
    assert phic_2d.shape == (len(phiblue_array), len(fsat_array))

    # Special case
    fsat_special = 1 - np.exp(-1)
    phic_special = stellar_mass.schechter_smf_phi_centrals(phiblue_scalar, fsat_special)
    assert phic_special == 0.5 * phiblue_scalar


@given(integers(), integers())
def test_schechter_smf_phi_mass_quenched(phic, phis):

    # Array inputs
    phic_1d = np.array([phic, phic])
    phis_1d = np.array([phis, phis])

    # Test for scalar output
    phimq_scalar = stellar_mass.schechter_smf_phi_mass_quenched(phic, phis)
    assert np.isscalar(phimq_scalar)
    assert phimq_scalar == phic + phis

    # Test for array output
    phimq_1d = stellar_mass.schechter_smf_phi_mass_quenched(phic_1d, phis_1d)
    assert phimq_1d.shape == phic_1d.shape == phis_1d.shape
    assert np.all(phimq_1d == phic_1d + phis_1d)


SATELLITE_FUNCTIONS = [
    stellar_mass.schechter_smf_phi_satellites,
    stellar_mass.schechter_smf_phi_satellite_quenched,
]


@pytest.mark.parametrize('satellite_function', SATELLITE_FUNCTIONS)
def test_schechter_smf_phi_satellites_common(satellite_function):
    # Scalar inputs
    phis_scalar = 10**-2.423
    fraction_scalar = 0.2

    # Array inputs
    phis_array = np.array([10**-2.423, 10**-2.422])

    # Test for scalar output
    phis_sat_scalar = satellite_function(phis_scalar, fraction_scalar)
    assert np.isscalar(phis_sat_scalar)

    # Test for 1 dim output
    phis_sat_1d_phib = satellite_function(phis_array, fraction_scalar)
    assert phis_sat_1d_phib.shape == phis_array.shape

    # Corner case no satellite galaxies
    fraction_null = 0
    phis_sat_null_scalar = satellite_function(phis_scalar, fraction_null)
    phis_sat_null_array = satellite_function(phis_array, fraction_null)
    assert phis_sat_null_scalar == 0
    assert np.all(phis_sat_null_array == np.zeros(len(phis_array)))<|MERGE_RESOLUTION|>--- conflicted
+++ resolved
@@ -3,12 +3,10 @@
 import scipy.integrate
 from scipy.special import gammaln
 import pytest
-<<<<<<< HEAD
+
 from hypothesis import given
 from hypothesis.strategies import integers
-=======
 from astropy.modeling.models import Exponential1D
->>>>>>> b2840ce4
 
 from skypy.galaxies import stellar_mass
 from skypy.utils import special
