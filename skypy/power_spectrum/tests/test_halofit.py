--- conflicted
+++ resolved
@@ -22,35 +22,9 @@
 def test_halofit():
     """Test Smith, Takahashi and Bird Halofit models with Planck15 cosmology"""
 
-<<<<<<< HEAD
-    # Data for tests
-    k = np.logspace(-4.0, 0.0, 5)
-    z = np.linspace(0.0, 1.0, 2)
-    p = [[705.54997046, 6474.60158058, 37161.00990355, 9657.02613688,
-          114.60445565],
-         [262.14967329, 2405.66190924, 13807.30920991, 3588.10339832,
-          42.58170486]]
-    ts = [[705.49027968, 6469.19607307, 36849.24061946, 9028.01112208,
-          596.91685425],
-          [262.13980368, 2404.75754883, 13757.68241714, 3628.67740715,
-          110.08074646]]
-    tt = [[705.48895748, 6469.02581579, 36827.71983838, 9143.97447325,
-          662.31133378],
-          [262.14055831, 2404.83678008, 13751.52554662, 3050.69467676,
-          60.66609697]]
-    tb = [[705.4903004, 6469.19940132, 36849.2113973, 9010.83583125,
-          601.45212141],
-          [262.13980169, 2404.75760398, 13757.8052238, 3630.48463588,
-          111.52139435]]
-    linear_power = np.array(p)
-    truth_smith = np.array(ts)
-    truth_takahashi = np.array(tt)
-    truth_bird = np.array(tb)
-=======
     # Wavenumbers and redshifts for tests
     k = np.logspace(-4, 2, 100, base=10)
     z = np.linspace(0, 2, 5)
->>>>>>> f069858a
 
     # Non-linear power spectra from Smith, Takahashi and Bird models
     nl_power_smith = halofit_smith(k, z, linear_power, Planck15)
