import numpy as np

from scipy.stats import kstest


def test_schechter():

    from skypy.utils.random import schechter

    def schechter_cdf_gen(alpha, x_min, x_max, resolution=100000):
        lnx = np.linspace(np.log(x_min), np.log(x_max), resolution)

        cdf = np.exp((alpha + 1)*lnx - np.exp(lnx))
        np.cumsum((cdf[:-1] + cdf[1:])/2*np.diff(lnx), out=cdf[1:])
        cdf[0] = 0
        cdf /= cdf[-1]

        return lambda x: np.interp(np.log(x), lnx, cdf)

    # Test the schechter function, sampling dimensionless x values
    alpha = -1.3
    x_min = 1e-10
    x_max = 1e2

    x = schechter(alpha, x_min=x_min, x_max=x_max, size=1000)

    assert np.all(x >= x_min)
    assert np.all(x <= x_max)

    # Test the distribution of galaxy properties follows the right distribution
<<<<<<< HEAD
    cdf = schechter_cdf_gen(alpha, x_min, x_max)
    _, p = kstest(x, cdf)
    assert p > 0.01


def test_schechter_gamma():

    from skypy.utils.random import schechter

    # when alpha > -1, x_min ≈ 0, x_max ≈ ∞, distribution is gamma
    alpha = np.random.uniform(-1, 2)
    x_min = 1e-10
    x_max = 1e+10

    x = schechter(alpha, x_min, x_max, resolution=100000, size=1000)

    _, p = kstest(x, 'gamma', args=(alpha+1,))
    assert p > 0.01
=======
    p_value = scipy.stats.kstest(sample, calc_cdf)[1]
    assert p_value > 0.01

    # Test output shape when scale is a scalar
    scale = 5
    samples = random.schechter(alpha, x_min, x_max, scale=scale)
    assert np.shape(samples) == np.shape(scale)

    # Test output shape when scale is an array
    scale = np.random.uniform(size=10)
    samples = random.schechter(alpha, x_min, x_max, scale=scale)
    assert np.shape(samples) == np.shape(scale)

    # When alpha = 0 check the samples match an exponential distribution
    alpha, scale, size = 0, 5, 1000
    samples = random.schechter(alpha, x_min, x_max, size=size, scale=scale)
    p_value = scipy.stats.kstest(samples, 'expon', args=(0, scale))[1]
    assert p_value > 0.01
>>>>>>> e329b96d
<|MERGE_RESOLUTION|>--- conflicted
+++ resolved
@@ -28,10 +28,19 @@
     assert np.all(x <= x_max)
 
     # Test the distribution of galaxy properties follows the right distribution
-<<<<<<< HEAD
     cdf = schechter_cdf_gen(alpha, x_min, x_max)
     _, p = kstest(x, cdf)
     assert p > 0.01
+
+    # Test output shape when scale is a scalar
+    scale = 5
+    samples = random.schechter(alpha, x_min, x_max, scale=scale)
+    assert np.shape(samples) == np.shape(scale)
+
+    # Test output shape when scale is an array
+    scale = np.random.uniform(size=10)
+    samples = random.schechter(alpha, x_min, x_max, scale=scale)
+    assert np.shape(samples) == np.shape(scale)
 
 
 def test_schechter_gamma():
@@ -46,24 +55,4 @@
     x = schechter(alpha, x_min, x_max, resolution=100000, size=1000)
 
     _, p = kstest(x, 'gamma', args=(alpha+1,))
-    assert p > 0.01
-=======
-    p_value = scipy.stats.kstest(sample, calc_cdf)[1]
-    assert p_value > 0.01
-
-    # Test output shape when scale is a scalar
-    scale = 5
-    samples = random.schechter(alpha, x_min, x_max, scale=scale)
-    assert np.shape(samples) == np.shape(scale)
-
-    # Test output shape when scale is an array
-    scale = np.random.uniform(size=10)
-    samples = random.schechter(alpha, x_min, x_max, scale=scale)
-    assert np.shape(samples) == np.shape(scale)
-
-    # When alpha = 0 check the samples match an exponential distribution
-    alpha, scale, size = 0, 5, 1000
-    samples = random.schechter(alpha, x_min, x_max, size=size, scale=scale)
-    p_value = scipy.stats.kstest(samples, 'expon', args=(0, scale))[1]
-    assert p_value > 0.01
->>>>>>> e329b96d
+    assert p > 0.01