[tox]
envlist =
    py{37,38,39,310}-test{,-all}{,-dev,-latest,-oldest}{,-cov}
<<<<<<< HEAD
    py{37,38,39,310}-test-numpy{116,117,118,119,120,121,122,123}
    py{37,38,39,310}-test-scipy{12,13,14,15,16,17,18,19,110}
=======
    py{37,38,39,310}-test-numpy{116,117,118,119,120,121,122,123,124}
    py{37,38,39,310}-test-scipy{12,13,14,15,16,17,18,19}
>>>>>>> 791eb119
    py{37,38,39,310}-test-astropy{40,41,42,43,50,51}
    build_docs
    linkcheck
    codestyle
requires =
    setuptools >= 30.3.0
    pip >= 19.3.1
isolated_build = true
indexserver =
    NIGHTLY = https://pypi.anaconda.org/scipy-wheels-nightly/simple

[testenv]

# Pass through the following environment variables which may be needed for the CI
passenv = HOME,WINDIR,LC_ALL,LC_CTYPE,CC,CI,TRAVIS

# Run the tests in a temporary directory to make sure that we don't import
# this package from the source tree
changedir = .tmp/{envname}

# tox environments are constructed with so-called 'factors' (or terms)
# separated by hyphens, e.g. test-devdeps-cov. Lines below starting with factor:
# will only take effect if that factor is included in the environment name. To
# see a list of example environments that can be run, along with a description,
# run:
#
#     tox -l -v
#
description =
    run tests
    all: using all optional dependencies
    dev: with the developer version of key dependencies
    latest: with the latest supported version of key dependencies
    oldest: with the oldest supported version of key dependencies
    cov: and test coverage
    numpy116: with numpy 1.16.*
    numpy117: with numpy 1.17.*
    numpy118: with numpy 1.18.*
    numpy119: with numpy 1.19.*
    numpy120: with numpy 1.20.*
    numpy121: with numpy 1.21.*
    numpy122: with numpy 1.22.*
    numpy123: with numpy 1.23.*
    numpy124: with numpy 1.24.*
    scipy12: with scipy 1.2.*
    scipy13: with scipy 1.3.*
    scipy14: with scipy 1.4.*
    scipy15: with scipy 1.5.*
    scipy16: with scipy 1.6.*
    scipy17: with scipy 1.7.*
    scipy18: with scipy 1.8.*
    scipy19: with scipy 1.9.*
    scipy110: with scipy 1.10.*
    astropy40: with astropy 4.0.*
    astropy41: with astropy 4.1.*
    astropy42: with astropy 4.2.*
    astropy43: with astropy 4.3.*
    astropy50: with astropy 5.0.*
    astropy51: with astropy 5.1.*

# The following provides some specific pinnings for key packages
deps =

    numpy116: numpy==1.16.*
    numpy117: numpy==1.17.*
    numpy118: numpy==1.18.*
    numpy119: numpy==1.19.*
    numpy120: numpy==1.20.*
    numpy121: numpy==1.21.*
    numpy122: numpy==1.22.*
    numpy123: numpy==1.23.*
    numpy124: numpy==1.24.*

    scipy12: scipy==1.2.*
    scipy13: scipy==1.3.*
    scipy14: scipy==1.4.*
    scipy15: scipy==1.5.*
    scipy16: scipy==1.6.*
    scipy17: scipy==1.7.*
    scipy18: scipy==1.8.*
    scipy19: scipy==1.9.*
    scipy110: scipy==1.10.*

    astropy40: astropy==4.0.*
    astropy41: astropy==4.1.*
    astropy42: astropy==4.2.*
    astropy43: astropy==4.3.*
    astropy50: astropy==5.0.*
    astropy51: astropy==5.1.*

    dev: :NIGHTLY:numpy
    dev: :NIGHTLY:scipy
    dev: git+https://github.com/astropy/astropy.git#egg=astropy

    latest: astropy==5.1.*
<<<<<<< HEAD
    latest: numpy==1.23.*
    latest: scipy==1.10.*
=======
    latest: numpy==1.24.*
    latest: scipy==1.9.*
>>>>>>> 791eb119

    oldest: astropy==4.0.*
    oldest: numpy==1.16.*
    oldest: scipy==1.2.*

# The following indicates which extras_require from setup.cfg will be installed
extras =
    test
    all: all

# Enable pip to install pre-releases in the dev environment
pip_pre =
    dev: True

commands =
    pip freeze
    !cov: pytest --pyargs skypy {toxinidir}/docs {posargs}
    cov: pytest --pyargs skypy {toxinidir}/docs --cov skypy --cov-config={toxinidir}/setup.cfg {posargs}

[testenv:build_docs]
changedir = docs
description = invoke sphinx-build to build the HTML docs
extras = docs
commands =
    pip freeze
    sphinx-build -W -b html . _build/html

[testenv:linkcheck]
changedir = docs
description = check the links in the HTML docs
extras = docs
commands =
    pip freeze
    sphinx-build -W -b linkcheck . _build/html

[testenv:codestyle]
skip_install = true
changedir = .
description = check code style, e.g. with flake8
deps = flake8
commands = flake8 skypy<|MERGE_RESOLUTION|>--- conflicted
+++ resolved
@@ -1,13 +1,8 @@
 [tox]
 envlist =
     py{37,38,39,310}-test{,-all}{,-dev,-latest,-oldest}{,-cov}
-<<<<<<< HEAD
-    py{37,38,39,310}-test-numpy{116,117,118,119,120,121,122,123}
+    py{37,38,39,310}-test-numpy{116,117,118,119,120,121,122,123,124}
     py{37,38,39,310}-test-scipy{12,13,14,15,16,17,18,19,110}
-=======
-    py{37,38,39,310}-test-numpy{116,117,118,119,120,121,122,123,124}
-    py{37,38,39,310}-test-scipy{12,13,14,15,16,17,18,19}
->>>>>>> 791eb119
     py{37,38,39,310}-test-astropy{40,41,42,43,50,51}
     build_docs
     linkcheck
@@ -103,13 +98,8 @@
     dev: git+https://github.com/astropy/astropy.git#egg=astropy
 
     latest: astropy==5.1.*
-<<<<<<< HEAD
-    latest: numpy==1.23.*
+    latest: numpy==1.24.*
     latest: scipy==1.10.*
-=======
-    latest: numpy==1.24.*
-    latest: scipy==1.9.*
->>>>>>> 791eb119
 
     oldest: astropy==4.0.*
     oldest: numpy==1.16.*
