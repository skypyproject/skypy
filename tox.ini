--- conflicted
+++ resolved
@@ -1,16 +1,9 @@
 [tox]
 envlist =
-<<<<<<< HEAD
-    py{36,37,38,39}-test{,-all}{,-dev,-latest,-oldest}{,-cov}
-    py{36,37,38,39}-test-numpy{116,117,118,119,120,121,122}
-    py{36,37,38,39}-test-scipy{12,13,14,15,16,17}
-    py{36,37,38,39}-test-astropy{40,41,42,43,50}
-=======
     py{36,37,38,39,310}-test{,-all}{,-dev,-latest,-oldest}{,-cov}
-    py{36,37,38,39,310}-test-numpy{116,117,118,119,120,121}
+    py{36,37,38,39,310}-test-numpy{116,117,118,119,120,121,122}
     py{36,37,38,39,310}-test-scipy{12,13,14,15,16,17}
     py{36,37,38,39,310}-test-astropy{40,41,42,43,50}
->>>>>>> 80802e24
     build_docs
     linkcheck
     codestyle
