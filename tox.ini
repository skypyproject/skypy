--- conflicted
+++ resolved
@@ -1,15 +1,9 @@
 [tox]
 envlist =
     py{36,37,38,39}-test{,-all}{,-dev,-latest,-oldest}{,-cov}
-<<<<<<< HEAD
-    py{36,37,38,39}-test-numpy{116,117,118,119,120}
-    py{36,37,38,39}-test-scipy{12,13,14,15,16}
-    py{36,37,38,39}-test-astropy{40,41,42,43}
-=======
     py{36,37,38,39}-test-numpy{116,117,118,119,120,121}
     py{36,37,38,39}-test-scipy{12,13,14,15,16,17}
-    py{36,37,38,39}-test-astropy{40,41,42}
->>>>>>> 8b95ecb1
+    py{36,37,38,39}-test-astropy{40,41,42,43}
     build_docs
     linkcheck
     codestyle
@@ -87,15 +81,9 @@
     dev: :NIGHTLY:scipy
     dev: git+https://github.com/astropy/astropy.git#egg=astropy
 
-<<<<<<< HEAD
     latest: astropy==4.3.*
-    latest: numpy==1.20.*
-    latest: scipy==1.6.*
-=======
-    latest: astropy==4.2.*
     latest: numpy==1.21.*
     latest: scipy==1.7.*
->>>>>>> 8b95ecb1
 
     oldest: astropy==4.0.*
     oldest: numpy==1.16.*
