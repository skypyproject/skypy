[metadata]
name = skypy
author = SkyPy Team
author_email = adam.amara@port.ac.uk
description = A package for modelling the Universe.
long_description = file: README.rst
long_description_content_type = text/x-rst
license = BSD 3-Clause
license_file = LICENSE.rst
url = http://skypy.info
edit_on_github = True
github_project = skypyproject/skypy

[options]
zip_safe = False
packages = find:
python_requires = >=3.7
setup_requires = setuptools_scm
install_requires =
    astropy>=4
    networkx
    numpy
    scipy
    pyyaml

[options.entry_points]
console_scripts =
    skypy = skypy.pipeline.scripts.skypy:main

[options.extras_require]
test =
    pytest-astropy
    pytest-rerunfailures
    speclite>=0.14
all =
<<<<<<< HEAD
    speclite>=0.11
    colossus
docs =
    sphinx-astropy
    matplotlib
    colossus
    speclite>=0.11
=======
    camb
    classy==2.8.*
    h5py
    speclite>=0.14
docs =
    sphinx-astropy
    matplotlib
    speclite>=0.14
>>>>>>> 94dbae6f

[options.package_data]
skypy = data/*,data/*/*,*/tests/data/*

[tool:pytest]
testpaths = "skypy" "docs"
astropy_header = true
doctest_plus = enabled
text_file_format = rst
addopts = --doctest-rst

[coverage:run]
omit =
    skypy/_astropy_init*
    skypy/conftest.py
    skypy/*setup_package*
    skypy/tests/*
    skypy/*/tests/*
    skypy/extern/*
    skypy/version*
    */skypy/_astropy_init*
    */skypy/conftest.py
    */skypy/*setup_package*
    */skypy/tests/*
    */skypy/*/tests/*
    */skypy/extern/*
    */skypy/version*

[coverage:report]
exclude_lines =
    # Have to re-enable the standard pragma
    pragma: no cover
    # Don't complain about packages we have installed
    except ImportError
    except ModuleNotFoundError
    # Don't complain if tests don't hit assertions
    raise AssertionError
    raise NotImplementedError
    # Don't complain about script hooks
    def main\(.*\):
    # Ignore branches that don't pertain to this version of Python
    pragma: py{ignore_python_version}
    # Don't complain about IPython completion helper
    def _ipython_key_completions_

[flake8]
max-line-length = 100<|MERGE_RESOLUTION|>--- conflicted
+++ resolved
@@ -33,24 +33,18 @@
     pytest-rerunfailures
     speclite>=0.14
 all =
-<<<<<<< HEAD
-    speclite>=0.11
-    colossus
-docs =
-    sphinx-astropy
-    matplotlib
-    colossus
-    speclite>=0.11
-=======
     camb
     classy==2.8.*
     h5py
     speclite>=0.14
+    colossus
+    six
 docs =
     sphinx-astropy
     matplotlib
     speclite>=0.14
->>>>>>> 94dbae6f
+    colossus
+    six
 
 [options.package_data]
 skypy = data/*,data/*/*,*/tests/data/*
