[metadata]
name = skypy
author = SkyPy Team
author_email = adam.amara@port.ac.uk
description = A package for modelling the Universe.
long_description = file: README.rst
long_description_content_type = text/x-rst
license = BSD 3-Clause
license_file = LICENSE.rst
url = http://skypy.info
edit_on_github = True
github_project = skypyproject/skypy

[options]
zip_safe = False
packages = find:
python_requires = >=3.7
setup_requires = setuptools_scm
install_requires =
    astropy>=4
    networkx
    numpy
    scipy
    pyyaml

[options.entry_points]
console_scripts =
    skypy = skypy.pipeline.scripts.skypy:main

[options.extras_require]
test =
    pytest-astropy
    pytest-rerunfailures
    speclite>=0.14
all =
<<<<<<< HEAD
    speclite>=0.11
    colossus
docs =
    sphinx-astropy
    matplotlib
    colossus
    speclite>=0.11
=======
    h5py
    speclite>=0.14
docs =
    sphinx-astropy
    matplotlib
    speclite>=0.14
>>>>>>> b2840ce4

[options.package_data]
skypy = data/*,data/*/*,*/tests/data/*

[tool:pytest]
testpaths = "skypy" "docs"
astropy_header = true
doctest_plus = enabled
text_file_format = rst
addopts = --doctest-rst

[coverage:run]
omit =
    skypy/_astropy_init*
    skypy/conftest.py
    skypy/*setup_package*
    skypy/tests/*
    skypy/*/tests/*
    skypy/extern/*
    skypy/version*
    */skypy/_astropy_init*
    */skypy/conftest.py
    */skypy/*setup_package*
    */skypy/tests/*
    */skypy/*/tests/*
    */skypy/extern/*
    */skypy/version*

[coverage:report]
exclude_lines =
    # Have to re-enable the standard pragma
    pragma: no cover
    # Don't complain about packages we have installed
    except ImportError
    except ModuleNotFoundError
    # Don't complain if tests don't hit assertions
    raise AssertionError
    raise NotImplementedError
    # Don't complain about script hooks
    def main\(.*\):
    # Ignore branches that don't pertain to this version of Python
    pragma: py{ignore_python_version}
    # Don't complain about IPython completion helper
    def _ipython_key_completions_

[flake8]
max-line-length = 100<|MERGE_RESOLUTION|>--- conflicted
+++ resolved
@@ -33,22 +33,14 @@
     pytest-rerunfailures
     speclite>=0.14
 all =
-<<<<<<< HEAD
-    speclite>=0.11
+    h5py
+    speclite>=0.14
     colossus
 docs =
     sphinx-astropy
     matplotlib
     colossus
-    speclite>=0.11
-=======
-    h5py
     speclite>=0.14
-docs =
-    sphinx-astropy
-    matplotlib
-    speclite>=0.14
->>>>>>> b2840ce4
 
 [options.package_data]
 skypy = data/*,data/*/*,*/tests/data/*
